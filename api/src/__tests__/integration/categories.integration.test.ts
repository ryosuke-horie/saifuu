import { eq } from 'drizzle-orm'
import { afterEach, beforeEach, describe, expect, it } from 'vitest'
<<<<<<< HEAD
import { ALL_CATEGORIES, getCategoryById } from '../../../../shared/config/categories'
import { subscriptions, transactions } from '../../db/schema'
=======
import { ALL_CATEGORIES, getCategoryByName } from '../../../../shared/config/categories'
>>>>>>> 820c75c6
import { createTestRequest, getResponseJson } from '../helpers/test-app'
import { cleanupTestDatabase, createTestDatabase, setupTestDatabase } from '../helpers/test-db'
import testProductionApp from '../helpers/test-production-app'

// カテゴリレスポンスの型定義
interface CategoryResponse {
	id: number
	name: string
	type: string
	color: string
	createdAt: string
	updatedAt: string
}

// 型ガード関数（Matt Pocockの方針に従う - 安全性を重視）
function isCategoryResponse(value: unknown): value is CategoryResponse {
	// まず基本的な型チェック
	if (typeof value !== 'object' || value === null) {
		return false
	}

	// 必須プロパティの存在確認
	const obj = value as Record<string, unknown>
	const requiredProperties = ['id', 'name', 'type', 'color', 'createdAt', 'updatedAt'] as const

	for (const prop of requiredProperties) {
		if (!(prop in obj)) {
			return false
		}
	}

	// 各プロパティの型を検証（安全なアクセス）
	if (typeof obj.id !== 'number' || !Number.isFinite(obj.id)) {
		return false
	}

	if (typeof obj.name !== 'string' || obj.name.length === 0) {
		return false
	}

	if (typeof obj.type !== 'string' || !['income', 'expense'].includes(obj.type)) {
		return false
	}

	if (typeof obj.color !== 'string' || !obj.color.match(/^#[0-9A-Fa-f]{6}$/)) {
		return false
	}

	// ISO 8601形式の日付文字列かチェック
	if (typeof obj.createdAt !== 'string' || Number.isNaN(Date.parse(obj.createdAt))) {
		return false
	}

	if (typeof obj.updatedAt !== 'string' || Number.isNaN(Date.parse(obj.updatedAt))) {
		return false
	}

	return true
}

// 405エラーアサーション用のヘルパー関数
async function assert405MethodNotAllowed(response: Response, expectedError: string): Promise<void> {
	expect(response.status).toBe(405)
	const data = await getResponseJson(response)
	expect(data).toHaveProperty('error', expectedError)
}

/**
 * カテゴリAPI 統合テスト
 *
 * 設定ファイルベースのカテゴリAPIをテストする
 * カテゴリは設定ファイルで固定のため、読み取り専用
 *
 * テストシナリオ:
 * 1. 基本的なCRUD操作（読み取り専用の確認）
 * 2. カテゴリ削除制限（使用中のカテゴリ）
 * 3. 複数カテゴリの一括操作
 * 4. ページネーション境界値テスト
 * 5. 重複カテゴリ名の制限
 * 6. DBトランザクションのロールバック
 */

// カテゴリレスポンスの型定義
interface CategoryResponse {
	id: number
	name: string
	type: 'income' | 'expense'
	color: string
	createdAt: string
	updatedAt: string
}

// 型ガード関数
// レビューコメント#8対応: より厳密な型チェックと安全なプロパティアクセス
function isCategoryResponse(value: unknown): value is CategoryResponse {
	// nullやundefinedのチェック
	if (value === null || value === undefined) {
		return false
	}

	// オブジェクトかどうかのチェック
	if (typeof value !== 'object') {
		return false
	}

	// 安全なプロパティアクセスのため、hasOwnPropertyを使用
	const hasProperty = (obj: object, prop: string): boolean => {
		return Object.hasOwn(obj, prop)
	}

	// 必須プロパティの存在チェック
	const requiredProps = ['id', 'name', 'type', 'color', 'createdAt', 'updatedAt']
	for (const prop of requiredProps) {
		if (!hasProperty(value, prop)) {
			return false
		}
	}

	// 各プロパティの型チェック（安全にアクセス）
	const obj = value as { [key: string]: unknown }

	// idの型チェック
	if (typeof obj.id !== 'number' || !Number.isInteger(obj.id) || obj.id <= 0) {
		return false
	}

	// nameの型チェック
	if (typeof obj.name !== 'string' || obj.name.length === 0) {
		return false
	}

	// typeの型チェック（厳密な値チェック）
	if (obj.type !== 'income' && obj.type !== 'expense') {
		return false
	}

	// colorの型チェック（16進数カラーコードの形式チェック）
	if (typeof obj.color !== 'string' || !/^#[0-9A-Fa-f]{6}$/.test(obj.color)) {
		return false
	}

	// 日時文字列の型チェック（ISO 8601形式）
	const isISODateString = (str: unknown): boolean => {
		if (typeof str !== 'string') return false
		const date = new Date(str)
		return date instanceof Date && !Number.isNaN(date.getTime()) && date.toISOString() === str
	}

	if (!isISODateString(obj.createdAt) || !isISODateString(obj.updatedAt)) {
		return false
	}

	return true
}

// カテゴリ名からIDを取得するヘルパー関数
function getCategoryIdByName(name: string): number {
	const category = getCategoryByName(name)
	if (!category) {
		throw new Error(`Category not found: ${name}`)
	}
	return category.numericId
}

// 405エラーレスポンスの共通アサーション
async function expectMethodNotAllowed(response: Response, expectedMessage: string) {
	expect(response.status).toBe(405)
	const data = await getResponseJson(response)
	expect(data).toHaveProperty('error', expectedMessage)
}

describe('Categories API - Integration Tests', () => {
	// テスト全体で共有するDB接続
	let db: ReturnType<typeof createTestDatabase>

	beforeEach(async () => {
		// テストデータベースのセットアップ
		await setupTestDatabase()
		// DB接続を初期化（各テストで再利用）
		db = createTestDatabase()
	})

	afterEach(async () => {
		// テストデータベースのクリーンアップ
		await cleanupTestDatabase()
	})

	describe('GET /categories', () => {
		it('should return all categories from config file', async () => {
			const response = await createTestRequest(testProductionApp, 'GET', '/api/categories')
			expect(response.status).toBe(200)

			const data = await getResponseJson(response)
			expect(Array.isArray(data)).toBe(true)
			expect(data.length).toBe(ALL_CATEGORIES.length)

			// 最初のカテゴリを詳細に検証
			const firstCategory = data[0]
			const firstConfigCategory = ALL_CATEGORIES[0]
			expect(firstCategory.id).toBe(firstConfigCategory.numericId)
			expect(firstCategory.name).toBe(firstConfigCategory.name)
			expect(firstCategory.type).toBe(firstConfigCategory.type)
			expect(firstCategory.color).toBe(firstConfigCategory.color)
			expect(firstCategory.createdAt).toBeDefined()
			expect(firstCategory.updatedAt).toBeDefined()
		})

		it('should return categories with correct structure', async () => {
			const response = await createTestRequest(testProductionApp, 'GET', '/api/categories')
			expect(response.status).toBe(200)

			const data = await getResponseJson(response)
			data.forEach((category: unknown) => {
<<<<<<< HEAD
				// 型ガードを使用してタイプセーフに検証
				if (!isCategoryResponse(category)) {
					throw new Error('Invalid category response structure')
				}

				// 型ガードにより型が保証されているため、安全にアクセス可能
				expect(category.id).toBeTypeOf('number')
				expect(category.name).toBeTypeOf('string')
				expect(['income', 'expense']).toContain(category.type)
				expect(category.color).toBeTypeOf('string')
				expect(category.createdAt).toBeTypeOf('string')
				expect(category.updatedAt).toBeTypeOf('string')
=======
				// 型ガード関数を使用して型安全性を確保
				expect(isCategoryResponse(category)).toBe(true)

				if (isCategoryResponse(category)) {
					// 型が保証されているため、安全にプロパティアクセス可能
					expect(category.id).toBeGreaterThan(0)
					expect(category.name.length).toBeGreaterThan(0)
					expect(['income', 'expense']).toContain(category.type)
					expect(category.color).toMatch(/^#[0-9A-F]{6}$/i)
				}
>>>>>>> 820c75c6
			})
		})

		it('should include new categories added in issue #282', async () => {
			const response = await createTestRequest(testProductionApp, 'GET', '/api/categories')
			expect(response.status).toBe(200)

			const data = await getResponseJson(response)

			// Issue #282で追加されたカテゴリを確認
			const systemFee = data.find((cat: unknown) => {
				return isCategoryResponse(cat) && cat.name === 'システム関係費'
			})
			expect(systemFee).toBeDefined()
			if (isCategoryResponse(systemFee)) {
				expect(systemFee.id).toBe(getCategoryIdByName('システム関係費'))
				expect(systemFee.type).toBe('expense')
			}

			const books = data.find((cat: unknown) => {
				return isCategoryResponse(cat) && cat.name === '書籍代'
			})
			expect(books).toBeDefined()
			if (isCategoryResponse(books)) {
				expect(books.id).toBe(getCategoryIdByName('書籍代'))
				expect(books.type).toBe('expense')
			}

			const utilities = data.find((cat: unknown) => {
				return isCategoryResponse(cat) && cat.name === '家賃・水道・光熱・通信費'
			})
			expect(utilities).toBeDefined()
			if (isCategoryResponse(utilities)) {
				expect(utilities.id).toBe(getCategoryIdByName('家賃・水道・光熱・通信費'))
				expect(utilities.type).toBe('expense')
			}
		})
	})

	describe('POST /categories', () => {
		it('should return 405 Method Not Allowed', async () => {
			const newCategory = {
				name: 'Test Category',
				type: 'expense',
				color: '#123456',
			}

			const response = await createTestRequest(
				testProductionApp,
				'POST',
				'/api/categories',
				newCategory
			)

<<<<<<< HEAD
			// 共通ヘルパーを使用
			await assert405MethodNotAllowed(response, 'Categories are fixed and cannot be created')
=======
			await expectMethodNotAllowed(response, 'Categories are fixed and cannot be created')
>>>>>>> 820c75c6
		})
	})

	describe('PUT /categories/:id', () => {
		it('should return 405 Method Not Allowed', async () => {
			const updateData = {
				name: 'Updated Category',
				color: '#ABCDEF',
			}

			const response = await createTestRequest(
				testProductionApp,
				'PUT',
				'/api/categories/1',
				updateData
			)

<<<<<<< HEAD
			// 共通ヘルパーを使用
			await assert405MethodNotAllowed(response, 'Categories are fixed and cannot be updated')
=======
			await expectMethodNotAllowed(response, 'Categories are fixed and cannot be updated')
>>>>>>> 820c75c6
		})
	})

	describe('DELETE /categories/:id', () => {
		it('should return 405 Method Not Allowed', async () => {
			const response = await createTestRequest(testProductionApp, 'DELETE', '/api/categories/1')

<<<<<<< HEAD
			// 共通ヘルパーを使用
			await assert405MethodNotAllowed(response, 'Categories are fixed and cannot be deleted')
=======
			await expectMethodNotAllowed(response, 'Categories are fixed and cannot be deleted')
		})
	})

	describe('Business Scenarios', () => {
		it('ユーザーストーリー: 新規ユーザーがカテゴリ一覧を初めて表示する', async () => {
			// カテゴリ一覧を取得
			const response = await createTestRequest(testProductionApp, 'GET', '/api/categories')
			expect(response.status).toBe(200)

			const categories = await getResponseJson(response)
			expect(Array.isArray(categories)).toBe(true)
			expect(categories.length).toBeGreaterThan(0)

			// 収入と支出の両方のカテゴリが含まれていることを確認
			const hasIncomeCategories = categories.some((cat: unknown) => {
				return isCategoryResponse(cat) && cat.type === 'income'
			})
			const hasExpenseCategories = categories.some((cat: unknown) => {
				return isCategoryResponse(cat) && cat.type === 'expense'
			})

			expect(hasIncomeCategories).toBe(true)
			expect(hasExpenseCategories).toBe(true)

			// 基本的なカテゴリ（給与、食費）が存在することを確認
			const salaryCategory = categories.find((cat: unknown) => {
				return isCategoryResponse(cat) && cat.name === '給与'
			})
			const foodCategory = categories.find((cat: unknown) => {
				return isCategoryResponse(cat) && cat.name === '食費'
			})

			expect(salaryCategory).toBeDefined()
			expect(foodCategory).toBeDefined()
		})

		it('ユーザーストーリー: 支出を記録する際に適切なカテゴリを選択できる', async () => {
			// カテゴリ一覧を取得
			const response = await createTestRequest(testProductionApp, 'GET', '/api/categories')
			const categories = await getResponseJson(response)

			// 支出カテゴリのみをフィルタリング
			const expenseCategories = categories.filter((cat: unknown) => {
				return isCategoryResponse(cat) && cat.type === 'expense'
			})

			// 日常的な支出カテゴリが揃っていることを確認
			const expectedExpenseCategories = ['食費', '交通費', '買い物', '娯楽', 'その他']

			expectedExpenseCategories.forEach((categoryName) => {
				const exists = expenseCategories.some((cat: unknown) => {
					return isCategoryResponse(cat) && cat.name === categoryName
				})
				expect(exists).toBe(true)
			})
>>>>>>> 820c75c6
		})
	})

	describe('Category Types', () => {
		it('should return both income and expense categories', async () => {
			const response = await createTestRequest(testProductionApp, 'GET', '/api/categories')
			expect(response.status).toBe(200)

			const data = await getResponseJson(response)
			const expenseCategories = data.filter((cat: unknown) => {
				return isCategoryResponse(cat) && cat.type === 'expense'
			})
			const incomeCategories = data.filter((cat: unknown) => {
				return isCategoryResponse(cat) && cat.type === 'income'
			})

			expect(expenseCategories.length).toBe(11) // 支出カテゴリ
			expect(incomeCategories.length).toBe(5) // 収入カテゴリ
		})

		it('should maintain consistent order from config', async () => {
			const response = await createTestRequest(testProductionApp, 'GET', '/api/categories')
			expect(response.status).toBe(200)

			const data = await getResponseJson(response)

			// 設定ファイルの順序と一致することを確認
			data.forEach((category: unknown, index: number) => {
				if (isCategoryResponse(category)) {
					const configCategory = ALL_CATEGORIES[index]
					expect(category.id).toBe(configCategory.numericId)
					expect(category.name).toBe(configCategory.name)
				}
			})
		})
	})

	describe('Category Usage Restrictions', () => {
		it('should not allow deletion of categories that are in use by transactions', async () => {
			// カテゴリを使用する取引を作成
			const expenseCategory = ALL_CATEGORIES.find((cat) => cat.type === 'expense')!

			// 取引データを作成
			await db.insert(transactions).values({
				amount: 1000,
				type: 'expense',
				categoryId: expenseCategory.numericId,
				description: 'Test transaction',
				date: new Date().toISOString(),
			})

			// カテゴリ削除を試みる（405エラーが返されることを確認）
			const response = await createTestRequest(
				testProductionApp,
				'DELETE',
				`/api/categories/${expenseCategory.numericId}`
			)

			// 共通ヘルパーを使用
			await assert405MethodNotAllowed(response, 'Categories are fixed and cannot be deleted')
		})

		it('should not allow deletion of categories that are in use by subscriptions', async () => {
			// カテゴリを使用するサブスクリプションを作成
			const systemFeeCategory = ALL_CATEGORIES.find((cat) => cat.id === 'system_fee')!

			// サブスクリプションデータを作成
			await db.insert(subscriptions).values({
				name: 'Test Subscription',
				amount: 1500,
				billingCycle: 'monthly',
				nextBillingDate: new Date().toISOString(),
				categoryId: systemFeeCategory.numericId,
				description: 'Test subscription service',
				isActive: true,
			})

			// カテゴリ削除を試みる（405エラーが返されることを確認）
			const response = await createTestRequest(
				testProductionApp,
				'DELETE',
				`/api/categories/${systemFeeCategory.numericId}`
			)

			// 共通ヘルパーを使用
			await assert405MethodNotAllowed(response, 'Categories are fixed and cannot be deleted')
		})
	})

	describe('Bulk Operations Scenarios', () => {
		it('should handle multiple category operations in sequence', async () => {
			// 複数のカテゴリ操作を連続で実行
			const operations = [
				{ method: 'GET' as const, path: '/api/categories', expectedStatus: 200 },
				{ method: 'POST' as const, path: '/api/categories', expectedStatus: 405 },
				{ method: 'PUT' as const, path: '/api/categories/1', expectedStatus: 405 },
				{ method: 'DELETE' as const, path: '/api/categories/1', expectedStatus: 405 },
			]

			for (const op of operations) {
				const response = await createTestRequest(testProductionApp, op.method, op.path)
				expect(response.status).toBe(op.expectedStatus)
			}
		})

		it('should handle concurrent read operations efficiently', async () => {
			// CI環境の安定性のため、同時リクエスト数を5に制限
			const promises = Array.from({ length: 5 }, () =>
				createTestRequest(testProductionApp, 'GET', '/api/categories')
			)

			const responses = await Promise.all(promises)

			// すべてのリクエストが成功することを確認
			responses.forEach((response) => {
				expect(response.status).toBe(200)
			})

			// すべてのレスポンスが同じデータを返すことを確認（タイムスタンプを除く）
			const allData = await Promise.all(responses.map((r) => getResponseJson(r)))

			// タイムスタンプを除いてデータ構造を比較
			allData.forEach((data) => {
				expect(data.length).toBe(ALL_CATEGORIES.length)
				data.forEach((cat: unknown, index: number) => {
					// 型ガードを使用
					if (!isCategoryResponse(cat)) {
						throw new Error('Invalid category response structure')
					}

					const expectedCat = ALL_CATEGORIES[index]
					expect(cat.id).toBe(expectedCat.numericId)
					expect(cat.name).toBe(expectedCat.name)
					expect(cat.type).toBe(expectedCat.type)
					expect(cat.color).toBe(expectedCat.color)
					// タイムスタンプは存在確認のみ
					expect(cat.createdAt).toBeDefined()
					expect(cat.updatedAt).toBeDefined()
				})
			})
		})
	})

	describe('Pagination Boundary Tests', () => {
		it('should handle requests with pagination parameters gracefully', async () => {
			// ページネーションパラメータを含むリクエスト（カテゴリAPIはページネーション非対応）
			const testCases = [
				{ query: '?page=1&limit=10' },
				{ query: '?page=0&limit=0' },
				{ query: '?page=-1&limit=-1' },
				{ query: '?page=999999&limit=999999' },
				{ query: '?page=abc&limit=xyz' },
			]

			for (const testCase of testCases) {
				const response = await createTestRequest(
					testProductionApp,
					'GET',
					`/api/categories${testCase.query}`
				)
				expect(response.status).toBe(200)

				const data = await getResponseJson(response)
				// ページネーションパラメータに関わらず、すべてのカテゴリが返される
				expect(data.length).toBe(ALL_CATEGORIES.length)
			}
		})

		it('should return consistent data regardless of query parameters', async () => {
			// 異なるクエリパラメータでも一貫したデータを返すことを確認
			const response1 = await createTestRequest(testProductionApp, 'GET', '/api/categories')
			const response2 = await createTestRequest(
				testProductionApp,
				'GET',
				'/api/categories?sort=name'
			)
			const response3 = await createTestRequest(
				testProductionApp,
				'GET',
				'/api/categories?filter=expense'
			)

			const data1 = await getResponseJson(response1)
			const data2 = await getResponseJson(response2)
			const data3 = await getResponseJson(response3)

			// タイムスタンプを除いてデータを比較
			const compareWithoutTimestamps = (dataArray: unknown[]) => {
				return dataArray.map((item) => {
					const {
						createdAt: _createdAt,
						updatedAt: _updatedAt,
						...rest
					} = item as {
						createdAt: string
						updatedAt: string
						id: number
						name: string
						type: string
						color: string
					}
					return rest
				})
			}

			const data1WithoutTimestamps = compareWithoutTimestamps(data1)
			const data2WithoutTimestamps = compareWithoutTimestamps(data2)
			const data3WithoutTimestamps = compareWithoutTimestamps(data3)

			// すべて同じデータを返すことを確認
			expect(JSON.stringify(data1WithoutTimestamps)).toBe(JSON.stringify(data2WithoutTimestamps))
			expect(JSON.stringify(data2WithoutTimestamps)).toBe(JSON.stringify(data3WithoutTimestamps))
		})
	})

	describe('Duplicate Category Name Restrictions', () => {
		it('should not allow creation of categories with duplicate names', async () => {
			// 既存のカテゴリ名を使用して新規作成を試みる
			const existingCategory = ALL_CATEGORIES[0]
			const duplicateCategory = {
				name: existingCategory.name,
				type: existingCategory.type,
				color: '#FF0000',
			}

			const response = await createTestRequest(
				testProductionApp,
				'POST',
				'/api/categories',
				duplicateCategory
			)

			// 共通ヘルパーを使用
			await assert405MethodNotAllowed(response, 'Categories are fixed and cannot be created')
		})

		it('should prevent duplicate names even with different types', async () => {
			// 異なるタイプでも同名のカテゴリ作成は不可
			const expenseCategory = ALL_CATEGORIES.find((cat) => cat.type === 'expense')!
			const duplicateAsIncome = {
				name: expenseCategory.name,
				type: 'income', // 異なるタイプ
				color: '#00FF00',
			}

			const response = await createTestRequest(
				testProductionApp,
				'POST',
				'/api/categories',
				duplicateAsIncome
			)

			// 共通ヘルパーを使用
			await assert405MethodNotAllowed(response, 'Categories are fixed and cannot be created')
		})

		it('should verify category names are unique within their type', async () => {
			// カテゴリ名がタイプ内で一意であることを確認
			const response = await createTestRequest(testProductionApp, 'GET', '/api/categories')
			expect(response.status).toBe(200)

			const data = await getResponseJson(response)

			// タイプ別にグループ化
			const expenseCategories = data.filter((cat: { type: string }) => cat.type === 'expense')
			const incomeCategories = data.filter((cat: { type: string }) => cat.type === 'income')

			// 支出カテゴリ内での名前の一意性を確認
			const expenseNames = expenseCategories.map((cat: { name: string }) => cat.name)
			const uniqueExpenseNames = [...new Set(expenseNames)]
			expect(expenseNames.length).toBe(uniqueExpenseNames.length)

			// 収入カテゴリ内での名前の一意性を確認
			const incomeNames = incomeCategories.map((cat: { name: string }) => cat.name)
			const uniqueIncomeNames = [...new Set(incomeNames)]
			expect(incomeNames.length).toBe(uniqueIncomeNames.length)

			// 異なるタイプ間では同名が許可されることを確認（例：「その他」）
			const duplicateNameAcrossTypes = expenseNames.find((name: string) =>
				incomeNames.includes(name)
			)
			expect(duplicateNameAcrossTypes).toBeDefined() // 「その他」が両方に存在
		})
	})

	describe('Database Transaction Rollback Tests', () => {
		it('should maintain data consistency when operations fail', async () => {
			// トランザクション前の状態を記録
			const beforeResponse = await createTestRequest(testProductionApp, 'GET', '/api/categories')
			const beforeData = await getResponseJson(beforeResponse)

			// 失敗する操作を複数実行
			const failedOperations = [
				createTestRequest(testProductionApp, 'POST', '/api/categories', { name: 'New Category' }),
				createTestRequest(testProductionApp, 'PUT', '/api/categories/1', { name: 'Updated' }),
				createTestRequest(testProductionApp, 'DELETE', '/api/categories/1'),
			]

			await Promise.all(failedOperations)

			// トランザクション後の状態を確認
			const afterResponse = await createTestRequest(testProductionApp, 'GET', '/api/categories')
			const afterData = await getResponseJson(afterResponse)

			// タイムスタンプを除いてデータが変更されていないことを確認
			const removeTimestamps = (dataArray: unknown[]) => {
				return dataArray.map((item) => {
					const {
						createdAt: _createdAt,
						updatedAt: _updatedAt,
						...rest
					} = item as {
						createdAt: string
						updatedAt: string
						id: number
						name: string
						type: string
						color: string
					}
					return rest
				})
			}

			const beforeDataWithoutTimestamps = removeTimestamps(beforeData)
			const afterDataWithoutTimestamps = removeTimestamps(afterData)

			expect(JSON.stringify(afterDataWithoutTimestamps)).toBe(
				JSON.stringify(beforeDataWithoutTimestamps)
			)
		})

		it('should handle database errors gracefully', async () => {
			// CI環境の安定性のため、同時リクエスト数を5に制限
			const concurrentRequests = Array.from({ length: 5 }, (_, i) =>
				createTestRequest(testProductionApp, 'DELETE', `/api/categories/${i}`)
			)

			const responses = await Promise.all(concurrentRequests)

			// すべてのリクエストが適切にエラーを返すことを確認
			responses.forEach((response) => {
				expect(response.status).toBe(405)
			})

			// カテゴリデータが影響を受けていないことを確認
			const checkResponse = await createTestRequest(testProductionApp, 'GET', '/api/categories')
			expect(checkResponse.status).toBe(200)

			const data = await getResponseJson(checkResponse)
			expect(data.length).toBe(ALL_CATEGORIES.length)
		})

		it('ビジネス要件: カテゴリは固定で変更不可', async () => {
			// ビジネス要件：カテゴリは事前定義されており、ユーザーは変更できない
			// 理由：会計の一貫性と分析の正確性を保つため

			// 1. カテゴリ作成を試みる - 新しいビジネスニーズがあっても不可
			const newBusinessCategory = {
				name: '新規事業費',
				type: 'expense',
				color: '#123456',
			}
			const createResponse = await createTestRequest(
				testProductionApp,
				'POST',
				'/api/categories',
				newBusinessCategory
			)
			expect(createResponse.status).toBe(405)

			// 2. カテゴリ名の変更を試みる - ユーザーの好みに合わせた変更も不可
			const renameRequest = {
				name: '飲食費', // 「食費」を「飲食費」に変更しようとする
			}
			const updateResponse = await createTestRequest(
				testProductionApp,
				'PUT',
				'/api/categories/2', // 食費のID
				renameRequest
			)
			expect(updateResponse.status).toBe(405)

			// 3. カテゴリの削除を試みる - 使わなくなったカテゴリも削除不可
			const deleteResponse = await createTestRequest(
				testProductionApp,
				'DELETE',
				'/api/categories/8' // 書籍代のID
			)
			expect(deleteResponse.status).toBe(405)

			// 4. ビジネス要件の確認：固定カテゴリによる一貫性の担保
			const categoriesResponse = await createTestRequest(
				testProductionApp,
				'GET',
				'/api/categories'
			)
			const categories = await getResponseJson(categoriesResponse)

			// すべてのカテゴリが設定ファイルと完全に一致することを確認
			expect(categories.length).toBe(ALL_CATEGORIES.length)
			expect(categories.every((cat: unknown) => isCategoryResponse(cat))).toBe(true)
		})

		it('should rollback partial updates in bulk operations', async () => {
			// 複数のカテゴリ更新を同時に試みる（すべて失敗するはず）
			const bulkUpdates = ALL_CATEGORIES.slice(0, 5).map((cat) => ({
				id: cat.numericId,
				data: { name: `Updated ${cat.name}`, color: '#000000' },
			}))

			// 各更新リクエストを送信
			const updatePromises = bulkUpdates.map((update) =>
				createTestRequest(testProductionApp, 'PUT', `/api/categories/${update.id}`, update.data)
			)

			const responses = await Promise.all(updatePromises)

			// すべての更新が拒否されることを確認
			responses.forEach((response) => {
				expect(response.status).toBe(405)
			})

			// 元のデータが保持されていることを確認
			const verifyResponse = await createTestRequest(testProductionApp, 'GET', '/api/categories')
			const verifyData = await getResponseJson(verifyResponse)

			// 設定ファイルのデータと一致することを確認
			verifyData.forEach((cat: { id: number; name: string }, index: number) => {
				const configCat = ALL_CATEGORIES[index]
				expect(cat.id).toBe(configCat.numericId)
				expect(cat.name).toBe(configCat.name)
			})
		})
	})

	describe('Real-world Business Scenarios', () => {
		it('ユーザーストーリー: 日常の支出を記録する', async () => {
			// シナリオ: ユーザーがランチ代を記録したい

			// 1. 支出カテゴリ一覧を取得して食費カテゴリを探す
			const categoriesResponse = await createTestRequest(
				testProductionApp,
				'GET',
				'/api/categories'
			)
			expect(categoriesResponse.status).toBe(200)

			const categories = await getResponseJson(categoriesResponse)
			const foodCategory = categories.find((cat: unknown) => {
				if (!isCategoryResponse(cat)) return false
				return cat.name === '食費' && cat.type === 'expense'
			})

			expect(foodCategory).toBeDefined()
			expect(foodCategory.color).toBe('#FF6B6B') // 食費の色が正しいことを確認

			// 2. 食費カテゴリでランチ代を記録
			await db.insert(transactions).values({
				amount: 1200,
				type: 'expense',
				categoryId: foodCategory.id,
				description: 'ランチ（定食屋）',
				date: new Date().toISOString(),
			})

			// 3. 記録した取引が正しいカテゴリに紐付いていることを確認
			const [transaction] = await db.select().from(transactions).limit(1)
			expect(transaction.categoryId).toBe(foodCategory.id)
			expect(transaction.amount).toBe(1200)
		})

		it('ユーザーストーリー: 月次支出レポートを確認する', async () => {
			// シナリオ: ユーザーが今月の支出をカテゴリ別に確認したい

			// 1. 今月の様々な支出を記録（リアルなシナリオ）
			const currentMonth = new Date()
			const testTransactions = [
				// 食費関連
				{ category: 'food', amount: 1200, description: 'ランチ（1日目）' },
				{ category: 'food', amount: 3500, description: 'スーパーでの買い物' },
				{ category: 'food', amount: 2800, description: '外食（ディナー）' },
				// 交通費
				{ category: 'transportation', amount: 220, description: '電車代（通勤）' },
				{ category: 'transportation', amount: 1500, description: 'タクシー代' },
				// システム関係費
				{ category: 'system_fee', amount: 1000, description: 'GitHub Pro' },
				{ category: 'system_fee', amount: 500, description: 'ドメイン更新' },
				// 収入
				{ category: 'salary', amount: 300000, description: '月給', type: 'income' as const },
			]

			// カテゴリ設定を取得
			for (const tx of testTransactions) {
				const category = getCategoryById(tx.category)
				if (!category) {
					throw new Error(`Category ${tx.category} not found`)
				}

				await db.insert(transactions).values({
					amount: tx.amount,
					type: tx.type || 'expense',
					categoryId: category.numericId,
					description: tx.description,
					date: currentMonth.toISOString(),
				})
			}

			// 2. カテゴリ情報を取得して集計準備
			const categoriesResponse = await createTestRequest(
				testProductionApp,
				'GET',
				'/api/categories'
			)
			expect(categoriesResponse.status).toBe(200)
			await getResponseJson(categoriesResponse) // カテゴリ情報の取得確認

			// 3. カテゴリ別の集計を確認
			const allTransactions = await db.select().from(transactions)
			const categoryTotals = new Map<number, number>()

			allTransactions.forEach((tx) => {
				if (tx.categoryId && tx.type === 'expense') {
					const current = categoryTotals.get(tx.categoryId) || 0
					categoryTotals.set(tx.categoryId, current + tx.amount)
				}
			})

			// 4. 集計結果の検証（動的に計算）
			const foodCategory = getCategoryById('food')!
			const transportCategory = getCategoryById('transportation')!
			const systemFeeCategory = getCategoryById('system_fee')!

			// 期待値を動的に計算
			const expectedFoodTotal = testTransactions
				.filter((tx) => tx.category === 'food')
				.reduce((sum, tx) => sum + tx.amount, 0)
			const expectedTransportTotal = testTransactions
				.filter((tx) => tx.category === 'transportation')
				.reduce((sum, tx) => sum + tx.amount, 0)
			const expectedSystemFeeTotal = testTransactions
				.filter((tx) => tx.category === 'system_fee')
				.reduce((sum, tx) => sum + tx.amount, 0)

			expect(categoryTotals.get(foodCategory.numericId)).toBe(expectedFoodTotal) // 食費合計
			expect(categoryTotals.get(transportCategory.numericId)).toBe(expectedTransportTotal) // 交通費合計
			expect(categoryTotals.get(systemFeeCategory.numericId)).toBe(expectedSystemFeeTotal) // システム関係費合計
		})

		it('ユーザーストーリー: サブスクリプションをカテゴリ別に管理する', async () => {
			// シナリオ: ユーザーが複数のサブスクリプションをカテゴリ別に整理したい

			// 1. カテゴリ一覧を取得
			const categoriesResponse = await createTestRequest(
				testProductionApp,
				'GET',
				'/api/categories'
			)
			const categories = await getResponseJson(categoriesResponse)

			// 2. システム関係費カテゴリを検索
			const systemFeeCategory = categories.find((cat: unknown) => {
				if (!isCategoryResponse(cat)) return false
				return cat.name === 'システム関係費'
			})

			expect(systemFeeCategory).toBeDefined()
			expect(systemFeeCategory.type).toBe('expense')

			// 3. 複数のサブスクリプションを登録
			const subscriptionServices = [
				{ name: 'GitHub Pro', amount: 1000, billingCycle: 'monthly' },
				{ name: 'AWS', amount: 3000, billingCycle: 'monthly' },
				{ name: 'Vercel Pro', amount: 2000, billingCycle: 'monthly' },
			]

			for (const service of subscriptionServices) {
				await db.insert(subscriptions).values({
					name: service.name,
					amount: service.amount,
					billingCycle: service.billingCycle as 'monthly',
					categoryId: systemFeeCategory.id,
					nextBillingDate: new Date().toISOString(),
					isActive: true,
					description: `${service.name}の月額プラン`,
				})
			}

			// 4. 登録したサブスクリプションがすべて正しいカテゴリに紐付いていることを確認
			const allSubscriptions = await db.select().from(subscriptions)
			expect(allSubscriptions.length).toBe(3)

			allSubscriptions.forEach((sub) => {
				expect(sub.categoryId).toBe(systemFeeCategory.id)
				expect(sub.isActive).toBe(true)
			})

			// 5. 月額費用の合計を計算（動的）
			const totalMonthlyCost = allSubscriptions.reduce((sum, sub) => sum + sub.amount, 0)
			const expectedTotal = subscriptionServices.reduce((sum, service) => sum + service.amount, 0)
			expect(totalMonthlyCost).toBe(expectedTotal) // 合計月額費用
		})

		it('エラーハンドリング: サブスクリプション登録時のカテゴリ不整合', async () => {
			// シナリオ: 不適切なカテゴリでサブスクリプションを登録しようとする
			try {
				// 収入カテゴリにサブスクリプションを登録しようとする（ビジネスルール違反）
				const incomeCategory = getCategoryById('salary')!

				await db.insert(subscriptions).values({
					name: 'Invalid Subscription',
					amount: 1000,
					billingCycle: 'monthly',
					categoryId: incomeCategory.numericId, // 収入カテゴリは不適切
					nextBillingDate: new Date().toISOString(),
					isActive: true,
					description: 'This should fail',
				})

				// ビジネスルール: サブスクリプションは支出カテゴリのみ
				const result = await db
					.select()
					.from(subscriptions)
					.where(eq(subscriptions.categoryId, incomeCategory.numericId))

				// 実際のアプリケーションではバリデーションエラーになるべき
				// ここではデータベースレベルでの動作を確認
				if (result.length > 0) {
					// カテゴリタイプの検証
					const category = getCategoryById('salary')!
					expect(category.type).toBe('income')
					// サブスクリプションは支出のみという前提を確認
					console.warn('警告: 収入カテゴリにサブスクリプションが登録されました')
				}
			} catch (error) {
				// エラーが発生した場合の処理
				expect(error).toBeDefined()
				console.log('期待通りのエラー:', error)
			}
		})

		it('エラーハンドリング: サブスクリプションの無効な更新', async () => {
			// シナリオ: アクティブなサブスクリプションのカテゴリを無効に変更しようとする
			const systemFeeCategory = getCategoryById('system_fee')!

			// 正常なサブスクリプションを作成
			const [subscription] = await db
				.insert(subscriptions)
				.values({
					name: 'Active Service',
					amount: 2000,
					billingCycle: 'monthly',
					categoryId: systemFeeCategory.numericId,
					nextBillingDate: new Date().toISOString(),
					isActive: true,
					description: 'アクティブなサービス',
				})
				.returning()

			// カテゴリの変更を試みる（APIレベルでは405エラー）
			const updateResponse = await createTestRequest(
				testProductionApp,
				'PUT',
				`/api/categories/${systemFeeCategory.numericId}`,
				{ name: 'Modified Category' }
			)
			expect(updateResponse.status).toBe(405)

			// サブスクリプションが影響を受けていないことを確認
			const [unchangedSub] = await db
				.select()
				.from(subscriptions)
				.where(eq(subscriptions.id, subscription.id))
			expect(unchangedSub.categoryId).toBe(systemFeeCategory.numericId)
			expect(unchangedSub.isActive).toBe(true)
		})
	})
})<|MERGE_RESOLUTION|>--- conflicted
+++ resolved
@@ -1,77 +1,10 @@
 import { eq } from 'drizzle-orm'
 import { afterEach, beforeEach, describe, expect, it } from 'vitest'
-<<<<<<< HEAD
-import { ALL_CATEGORIES, getCategoryById } from '../../../../shared/config/categories'
+import { ALL_CATEGORIES, getCategoryById, getCategoryByName } from '../../../../shared/config/categories'
 import { subscriptions, transactions } from '../../db/schema'
-=======
-import { ALL_CATEGORIES, getCategoryByName } from '../../../../shared/config/categories'
->>>>>>> 820c75c6
 import { createTestRequest, getResponseJson } from '../helpers/test-app'
 import { cleanupTestDatabase, createTestDatabase, setupTestDatabase } from '../helpers/test-db'
 import testProductionApp from '../helpers/test-production-app'
-
-// カテゴリレスポンスの型定義
-interface CategoryResponse {
-	id: number
-	name: string
-	type: string
-	color: string
-	createdAt: string
-	updatedAt: string
-}
-
-// 型ガード関数（Matt Pocockの方針に従う - 安全性を重視）
-function isCategoryResponse(value: unknown): value is CategoryResponse {
-	// まず基本的な型チェック
-	if (typeof value !== 'object' || value === null) {
-		return false
-	}
-
-	// 必須プロパティの存在確認
-	const obj = value as Record<string, unknown>
-	const requiredProperties = ['id', 'name', 'type', 'color', 'createdAt', 'updatedAt'] as const
-
-	for (const prop of requiredProperties) {
-		if (!(prop in obj)) {
-			return false
-		}
-	}
-
-	// 各プロパティの型を検証（安全なアクセス）
-	if (typeof obj.id !== 'number' || !Number.isFinite(obj.id)) {
-		return false
-	}
-
-	if (typeof obj.name !== 'string' || obj.name.length === 0) {
-		return false
-	}
-
-	if (typeof obj.type !== 'string' || !['income', 'expense'].includes(obj.type)) {
-		return false
-	}
-
-	if (typeof obj.color !== 'string' || !obj.color.match(/^#[0-9A-Fa-f]{6}$/)) {
-		return false
-	}
-
-	// ISO 8601形式の日付文字列かチェック
-	if (typeof obj.createdAt !== 'string' || Number.isNaN(Date.parse(obj.createdAt))) {
-		return false
-	}
-
-	if (typeof obj.updatedAt !== 'string' || Number.isNaN(Date.parse(obj.updatedAt))) {
-		return false
-	}
-
-	return true
-}
-
-// 405エラーアサーション用のヘルパー関数
-async function assert405MethodNotAllowed(response: Response, expectedError: string): Promise<void> {
-	expect(response.status).toBe(405)
-	const data = await getResponseJson(response)
-	expect(data).toHaveProperty('error', expectedError)
-}
 
 /**
  * カテゴリAPI 統合テスト
@@ -219,20 +152,6 @@
 
 			const data = await getResponseJson(response)
 			data.forEach((category: unknown) => {
-<<<<<<< HEAD
-				// 型ガードを使用してタイプセーフに検証
-				if (!isCategoryResponse(category)) {
-					throw new Error('Invalid category response structure')
-				}
-
-				// 型ガードにより型が保証されているため、安全にアクセス可能
-				expect(category.id).toBeTypeOf('number')
-				expect(category.name).toBeTypeOf('string')
-				expect(['income', 'expense']).toContain(category.type)
-				expect(category.color).toBeTypeOf('string')
-				expect(category.createdAt).toBeTypeOf('string')
-				expect(category.updatedAt).toBeTypeOf('string')
-=======
 				// 型ガード関数を使用して型安全性を確保
 				expect(isCategoryResponse(category)).toBe(true)
 
@@ -243,7 +162,6 @@
 					expect(['income', 'expense']).toContain(category.type)
 					expect(category.color).toMatch(/^#[0-9A-F]{6}$/i)
 				}
->>>>>>> 820c75c6
 			})
 		})
 
@@ -298,12 +216,7 @@
 				newCategory
 			)
 
-<<<<<<< HEAD
-			// 共通ヘルパーを使用
-			await assert405MethodNotAllowed(response, 'Categories are fixed and cannot be created')
-=======
 			await expectMethodNotAllowed(response, 'Categories are fixed and cannot be created')
->>>>>>> 820c75c6
 		})
 	})
 
@@ -321,12 +234,7 @@
 				updateData
 			)
 
-<<<<<<< HEAD
-			// 共通ヘルパーを使用
-			await assert405MethodNotAllowed(response, 'Categories are fixed and cannot be updated')
-=======
 			await expectMethodNotAllowed(response, 'Categories are fixed and cannot be updated')
->>>>>>> 820c75c6
 		})
 	})
 
@@ -334,10 +242,6 @@
 		it('should return 405 Method Not Allowed', async () => {
 			const response = await createTestRequest(testProductionApp, 'DELETE', '/api/categories/1')
 
-<<<<<<< HEAD
-			// 共通ヘルパーを使用
-			await assert405MethodNotAllowed(response, 'Categories are fixed and cannot be deleted')
-=======
 			await expectMethodNotAllowed(response, 'Categories are fixed and cannot be deleted')
 		})
 	})
@@ -394,7 +298,6 @@
 				})
 				expect(exists).toBe(true)
 			})
->>>>>>> 820c75c6
 		})
 	})
 
@@ -436,103 +339,121 @@
 		it('should not allow deletion of categories that are in use by transactions', async () => {
 			// カテゴリを使用する取引を作成
 			const expenseCategory = ALL_CATEGORIES.find((cat) => cat.type === 'expense')!
-
-			// 取引データを作成
 			await db.insert(transactions).values({
-				amount: 1000,
+				amount: 5000,
 				type: 'expense',
 				categoryId: expenseCategory.numericId,
 				description: 'Test transaction',
 				date: new Date().toISOString(),
 			})
 
-			// カテゴリ削除を試みる（405エラーが返されることを確認）
+			// 削除を試みる
 			const response = await createTestRequest(
 				testProductionApp,
 				'DELETE',
 				`/api/categories/${expenseCategory.numericId}`
 			)
 
-			// 共通ヘルパーを使用
-			await assert405MethodNotAllowed(response, 'Categories are fixed and cannot be deleted')
+			// カテゴリは固定なので405が返る
+			await expectMethodNotAllowed(response, 'Categories are fixed and cannot be deleted')
 		})
 
 		it('should not allow deletion of categories that are in use by subscriptions', async () => {
 			// カテゴリを使用するサブスクリプションを作成
-			const systemFeeCategory = ALL_CATEGORIES.find((cat) => cat.id === 'system_fee')!
-
-			// サブスクリプションデータを作成
+			const subscriptionCategory = getCategoryByName('仕事・ビジネス')!
 			await db.insert(subscriptions).values({
 				name: 'Test Subscription',
-				amount: 1500,
+				amount: 3000,
 				billingCycle: 'monthly',
 				nextBillingDate: new Date().toISOString(),
-				categoryId: systemFeeCategory.numericId,
-				description: 'Test subscription service',
+				categoryId: subscriptionCategory.numericId,
+				description: 'Test subscription',
 				isActive: true,
 			})
 
-			// カテゴリ削除を試みる（405エラーが返されることを確認）
+			// 削除を試みる
 			const response = await createTestRequest(
 				testProductionApp,
 				'DELETE',
-				`/api/categories/${systemFeeCategory.numericId}`
-			)
-
-			// 共通ヘルパーを使用
-			await assert405MethodNotAllowed(response, 'Categories are fixed and cannot be deleted')
+				`/api/categories/${subscriptionCategory.numericId}`
+			)
+
+			// カテゴリは固定なので405が返る
+			await expectMethodNotAllowed(response, 'Categories are fixed and cannot be deleted')
 		})
 	})
 
 	describe('Bulk Operations Scenarios', () => {
-		it('should handle multiple category operations in sequence', async () => {
-			// 複数のカテゴリ操作を連続で実行
-			const operations = [
-				{ method: 'GET' as const, path: '/api/categories', expectedStatus: 200 },
-				{ method: 'POST' as const, path: '/api/categories', expectedStatus: 405 },
-				{ method: 'PUT' as const, path: '/api/categories/1', expectedStatus: 405 },
-				{ method: 'DELETE' as const, path: '/api/categories/1', expectedStatus: 405 },
-			]
-
-			for (const op of operations) {
-				const response = await createTestRequest(testProductionApp, op.method, op.path)
-				expect(response.status).toBe(op.expectedStatus)
-			}
+		it('should handle sequential operations correctly', async () => {
+			// 1. カテゴリ一覧を取得
+			const listResponse = await createTestRequest(testProductionApp, 'GET', '/api/categories')
+			expect(listResponse.status).toBe(200)
+
+			// 2. 作成を試みる（失敗するはず）
+			const createResponse = await createTestRequest(
+				testProductionApp,
+				'POST',
+				'/api/categories',
+				{ name: 'New Category', type: 'expense', color: '#FF0000' }
+			)
+			await expectMethodNotAllowed(createResponse, 'Categories are fixed and cannot be created')
+
+			// 3. 更新を試みる（失敗するはず）
+			const updateResponse = await createTestRequest(
+				testProductionApp,
+				'PUT',
+				'/api/categories/1',
+				{ name: 'Updated Name' }
+			)
+			await expectMethodNotAllowed(updateResponse, 'Categories are fixed and cannot be updated')
+
+			// 4. 削除を試みる（失敗するはず）
+			const deleteResponse = await createTestRequest(
+				testProductionApp,
+				'DELETE',
+				'/api/categories/1'
+			)
+			await expectMethodNotAllowed(deleteResponse, 'Categories are fixed and cannot be deleted')
+
+			// 5. 再度一覧を取得し、変更がないことを確認
+			const finalListResponse = await createTestRequest(
+				testProductionApp,
+				'GET',
+				'/api/categories'
+			)
+			expect(finalListResponse.status).toBe(200)
+			const finalData = await getResponseJson(finalListResponse)
+			expect(finalData.length).toBe(ALL_CATEGORIES.length)
 		})
 
 		it('should handle concurrent read operations efficiently', async () => {
-			// CI環境の安定性のため、同時リクエスト数を5に制限
-			const promises = Array.from({ length: 5 }, () =>
+			// 5つの同時リクエストを作成
+			const concurrentRequests = Array.from({ length: 5 }, () =>
 				createTestRequest(testProductionApp, 'GET', '/api/categories')
 			)
 
-			const responses = await Promise.all(promises)
-
-			// すべてのリクエストが成功することを確認
+			// すべてのリクエストを同時に実行
+			const responses = await Promise.all(concurrentRequests)
+
+			// すべてのレスポンスが成功することを確認
 			responses.forEach((response) => {
 				expect(response.status).toBe(200)
 			})
 
-			// すべてのレスポンスが同じデータを返すことを確認（タイムスタンプを除く）
+			// データの一貫性を確認（タイムスタンプは除外）
 			const allData = await Promise.all(responses.map((r) => getResponseJson(r)))
-
-			// タイムスタンプを除いてデータ構造を比較
+			const firstData = allData[0]
+
 			allData.forEach((data) => {
-				expect(data.length).toBe(ALL_CATEGORIES.length)
-				data.forEach((cat: unknown, index: number) => {
-					// 型ガードを使用
-					if (!isCategoryResponse(cat)) {
-						throw new Error('Invalid category response structure')
+				expect(data.length).toBe(firstData.length)
+				// カテゴリの内容が同じであることを確認（タイムスタンプ以外）
+				data.forEach((category: unknown, index: number) => {
+					if (isCategoryResponse(category) && isCategoryResponse(firstData[index])) {
+						expect(category.id).toBe(firstData[index].id)
+						expect(category.name).toBe(firstData[index].name)
+						expect(category.type).toBe(firstData[index].type)
+						expect(category.color).toBe(firstData[index].color)
 					}
-
-					const expectedCat = ALL_CATEGORIES[index]
-					expect(cat.id).toBe(expectedCat.numericId)
-					expect(cat.name).toBe(expectedCat.name)
-					expect(cat.type).toBe(expectedCat.type)
-					expect(cat.color).toBe(expectedCat.color)
-					// タイムスタンプは存在確認のみ
-					expect(cat.createdAt).toBeDefined()
-					expect(cat.updatedAt).toBeDefined()
 				})
 			})
 		})
@@ -540,31 +461,30 @@
 
 	describe('Pagination Boundary Tests', () => {
 		it('should handle requests with pagination parameters gracefully', async () => {
-			// ページネーションパラメータを含むリクエスト（カテゴリAPIはページネーション非対応）
+			// ページネーションパラメータを含むリクエスト（APIは無視するはず）
 			const testCases = [
-				{ query: '?page=1&limit=10' },
-				{ query: '?page=0&limit=0' },
-				{ query: '?page=-1&limit=-1' },
-				{ query: '?page=999999&limit=999999' },
-				{ query: '?page=abc&limit=xyz' },
+				'?page=1&limit=10',
+				'?page=0&limit=0',
+				'?page=-1&limit=-10',
+				'?page=999999&limit=999999',
+				'?page=abc&limit=xyz',
 			]
 
-			for (const testCase of testCases) {
+			for (const queryParams of testCases) {
 				const response = await createTestRequest(
 					testProductionApp,
 					'GET',
-					`/api/categories${testCase.query}`
+					`/api/categories${queryParams}`
 				)
 				expect(response.status).toBe(200)
 
 				const data = await getResponseJson(response)
-				// ページネーションパラメータに関わらず、すべてのカテゴリが返される
+				// ページネーションパラメータに関わらず、全カテゴリが返される
 				expect(data.length).toBe(ALL_CATEGORIES.length)
 			}
 		})
 
 		it('should return consistent data regardless of query parameters', async () => {
-			// 異なるクエリパラメータでも一貫したデータを返すことを確認
 			const response1 = await createTestRequest(testProductionApp, 'GET', '/api/categories')
 			const response2 = await createTestRequest(
 				testProductionApp,
@@ -600,102 +520,89 @@
 				})
 			}
 
-			const data1WithoutTimestamps = compareWithoutTimestamps(data1)
-			const data2WithoutTimestamps = compareWithoutTimestamps(data2)
-			const data3WithoutTimestamps = compareWithoutTimestamps(data3)
-
 			// すべて同じデータを返すことを確認
-			expect(JSON.stringify(data1WithoutTimestamps)).toBe(JSON.stringify(data2WithoutTimestamps))
-			expect(JSON.stringify(data2WithoutTimestamps)).toBe(JSON.stringify(data3WithoutTimestamps))
-		})
-	})
-
-	describe('Duplicate Category Name Restrictions', () => {
-		it('should not allow creation of categories with duplicate names', async () => {
-			// 既存のカテゴリ名を使用して新規作成を試みる
+			expect(JSON.stringify(compareWithoutTimestamps(data1))).toBe(
+				JSON.stringify(compareWithoutTimestamps(data2))
+			)
+			expect(JSON.stringify(compareWithoutTimestamps(data2))).toBe(
+				JSON.stringify(compareWithoutTimestamps(data3))
+			)
+		})
+	})
+
+	describe('Duplicate Category Name Tests', () => {
+		it('should not allow creating categories with existing names', async () => {
+			// 既存のカテゴリ名で作成を試みる
 			const existingCategory = ALL_CATEGORIES[0]
-			const duplicateCategory = {
+			const response = await createTestRequest(testProductionApp, 'POST', '/api/categories', {
 				name: existingCategory.name,
 				type: existingCategory.type,
 				color: '#FF0000',
-			}
-
-			const response = await createTestRequest(
-				testProductionApp,
-				'POST',
-				'/api/categories',
-				duplicateCategory
-			)
-
-			// 共通ヘルパーを使用
-			await assert405MethodNotAllowed(response, 'Categories are fixed and cannot be created')
-		})
-
-		it('should prevent duplicate names even with different types', async () => {
-			// 異なるタイプでも同名のカテゴリ作成は不可
-			const expenseCategory = ALL_CATEGORIES.find((cat) => cat.type === 'expense')!
-			const duplicateAsIncome = {
-				name: expenseCategory.name,
-				type: 'income', // 異なるタイプ
-				color: '#00FF00',
-			}
-
-			const response = await createTestRequest(
-				testProductionApp,
-				'POST',
-				'/api/categories',
-				duplicateAsIncome
-			)
-
-			// 共通ヘルパーを使用
-			await assert405MethodNotAllowed(response, 'Categories are fixed and cannot be created')
-		})
-
-		it('should verify category names are unique within their type', async () => {
-			// カテゴリ名がタイプ内で一意であることを確認
+			})
+
+			// カテゴリは固定なので405が返る
+			await expectMethodNotAllowed(response, 'Categories are fixed and cannot be created')
+		})
+
+		it('should not allow creating categories with same name but different type', async () => {
+			// 「その他」カテゴリは収入と支出の両方に存在する
+			const response = await createTestRequest(testProductionApp, 'POST', '/api/categories', {
+				name: 'その他',
+				type: 'income', // または 'expense'
+				color: '#999999',
+			})
+
+			// カテゴリは固定なので405が返る
+			await expectMethodNotAllowed(response, 'Categories are fixed and cannot be created')
+		})
+
+		it('should handle category name uniqueness within type', async () => {
 			const response = await createTestRequest(testProductionApp, 'GET', '/api/categories')
-			expect(response.status).toBe(200)
-
-			const data = await getResponseJson(response)
-
-			// タイプ別にグループ化
-			const expenseCategories = data.filter((cat: { type: string }) => cat.type === 'expense')
-			const incomeCategories = data.filter((cat: { type: string }) => cat.type === 'income')
-
-			// 支出カテゴリ内での名前の一意性を確認
-			const expenseNames = expenseCategories.map((cat: { name: string }) => cat.name)
-			const uniqueExpenseNames = [...new Set(expenseNames)]
-			expect(expenseNames.length).toBe(uniqueExpenseNames.length)
-
-			// 収入カテゴリ内での名前の一意性を確認
-			const incomeNames = incomeCategories.map((cat: { name: string }) => cat.name)
-			const uniqueIncomeNames = [...new Set(incomeNames)]
-			expect(incomeNames.length).toBe(uniqueIncomeNames.length)
-
-			// 異なるタイプ間では同名が許可されることを確認（例：「その他」）
-			const duplicateNameAcrossTypes = expenseNames.find((name: string) =>
-				incomeNames.includes(name)
-			)
-			expect(duplicateNameAcrossTypes).toBeDefined() // 「その他」が両方に存在
+			const categories = await getResponseJson(response)
+
+			// 同じタイプ内でカテゴリ名が重複していないことを確認
+			const incomeNames = new Set<string>()
+			const expenseNames = new Set<string>()
+
+			categories.forEach((cat: unknown) => {
+				if (isCategoryResponse(cat)) {
+					if (cat.type === 'income') {
+						// 「その他」は両方のタイプに存在可能
+						if (cat.name !== 'その他') {
+							expect(incomeNames.has(cat.name)).toBe(false)
+						}
+						incomeNames.add(cat.name)
+					} else {
+						if (cat.name !== 'その他') {
+							expect(expenseNames.has(cat.name)).toBe(false)
+						}
+						expenseNames.add(cat.name)
+					}
+				}
+			})
 		})
 	})
 
 	describe('Database Transaction Rollback Tests', () => {
 		it('should maintain data consistency when operations fail', async () => {
-			// トランザクション前の状態を記録
+			// データの整合性を確認するため、初期状態を記録
 			const beforeResponse = await createTestRequest(testProductionApp, 'GET', '/api/categories')
 			const beforeData = await getResponseJson(beforeResponse)
 
-			// 失敗する操作を複数実行
-			const failedOperations = [
-				createTestRequest(testProductionApp, 'POST', '/api/categories', { name: 'New Category' }),
-				createTestRequest(testProductionApp, 'PUT', '/api/categories/1', { name: 'Updated' }),
-				createTestRequest(testProductionApp, 'DELETE', '/api/categories/1'),
-			]
-
-			await Promise.all(failedOperations)
-
-			// トランザクション後の状態を確認
+			// 複数の操作を試みる（すべて失敗するはず）
+			await createTestRequest(testProductionApp, 'POST', '/api/categories', {
+				name: 'Rollback Test',
+				type: 'expense',
+				color: '#000000',
+			})
+
+			await createTestRequest(testProductionApp, 'PUT', '/api/categories/1', {
+				name: 'Changed Name',
+			})
+
+			await createTestRequest(testProductionApp, 'DELETE', '/api/categories/2')
+
+			// データが変更されていないことを確認
 			const afterResponse = await createTestRequest(testProductionApp, 'GET', '/api/categories')
 			const afterData = await getResponseJson(afterResponse)
 
@@ -727,35 +634,179 @@
 		})
 
 		it('should handle database errors gracefully', async () => {
-			// CI環境の安定性のため、同時リクエスト数を5に制限
+			// 大量の同時リクエストでデータベースエラーをシミュレート
 			const concurrentRequests = Array.from({ length: 5 }, (_, i) =>
 				createTestRequest(testProductionApp, 'DELETE', `/api/categories/${i}`)
 			)
 
 			const responses = await Promise.all(concurrentRequests)
 
-			// すべてのリクエストが適切にエラーを返すことを確認
+			// すべてのリクエストが適切にエラーハンドリングされることを確認
 			responses.forEach((response) => {
 				expect(response.status).toBe(405)
 			})
 
-			// カテゴリデータが影響を受けていないことを確認
+			// データベースが正常に動作していることを確認
 			const checkResponse = await createTestRequest(testProductionApp, 'GET', '/api/categories')
 			expect(checkResponse.status).toBe(200)
-
 			const data = await getResponseJson(checkResponse)
 			expect(data.length).toBe(ALL_CATEGORIES.length)
 		})
 
-		it('ビジネス要件: カテゴリは固定で変更不可', async () => {
-			// ビジネス要件：カテゴリは事前定義されており、ユーザーは変更できない
-			// 理由：会計の一貫性と分析の正確性を保つため
-
-			// 1. カテゴリ作成を試みる - 新しいビジネスニーズがあっても不可
+		it('should rollback partial updates in bulk operations', async () => {
+			// 部分的な更新のロールバックをテスト
+			const operations = [
+				createTestRequest(testProductionApp, 'POST', '/api/categories', {
+					name: 'New Category 1',
+					type: 'expense',
+					color: '#111111',
+				}),
+				createTestRequest(testProductionApp, 'PUT', '/api/categories/1', {
+					name: 'Updated Category',
+				}),
+				createTestRequest(testProductionApp, 'DELETE', '/api/categories/2'),
+			]
+
+			const results = await Promise.all(operations)
+
+			// すべての操作が拒否されることを確認
+			results.forEach((response) => {
+				expect(response.status).toBe(405)
+			})
+
+			// データが変更されていないことを確認
+			const finalResponse = await createTestRequest(testProductionApp, 'GET', '/api/categories')
+			const finalData = await getResponseJson(finalResponse)
+			expect(finalData.length).toBe(ALL_CATEGORIES.length)
+		})
+	})
+
+	describe('Real-world Business Scenarios', () => {
+		it('ユーザーストーリー: 日常の支出を記録する', async () => {
+			// ステップ1: カテゴリ一覧を取得
+			const categoriesResponse = await createTestRequest(
+				testProductionApp,
+				'GET',
+				'/api/categories'
+			)
+			const categories = await getResponseJson(categoriesResponse)
+
+			// ステップ2: 食費カテゴリを選択
+			const foodCategory = categories.find((cat: unknown) => {
+				return isCategoryResponse(cat) && cat.name === '食費'
+			})
+			expect(foodCategory).toBeDefined()
+
+			// ステップ3: 交通費カテゴリを選択
+			const transportCategory = categories.find((cat: unknown) => {
+				return isCategoryResponse(cat) && cat.name === '交通費'
+			})
+			expect(transportCategory).toBeDefined()
+
+			// カテゴリが正しく設定されていることを確認
+			if (isCategoryResponse(foodCategory) && isCategoryResponse(transportCategory)) {
+				expect(foodCategory.type).toBe('expense')
+				expect(transportCategory.type).toBe('expense')
+				expect(foodCategory.color).toBeDefined()
+				expect(transportCategory.color).toBeDefined()
+			}
+		})
+
+		it('ユーザーストーリー: 月次支出レポートを確認する', async () => {
+			// ステップ1: 取引データを準備（テスト用）
+			const testTransactions = [
+				{ categoryId: getCategoryIdByName('食費'), amount: 5000 },
+				{ categoryId: getCategoryIdByName('食費'), amount: 3000 },
+				{ categoryId: getCategoryIdByName('交通費'), amount: 10000 },
+				{ categoryId: getCategoryIdByName('娯楽'), amount: 8000 },
+			]
+
+			// DBに取引を追加
+			for (const tx of testTransactions) {
+				await db.insert(transactions).values({
+					amount: tx.amount,
+					type: 'expense',
+					categoryId: tx.categoryId,
+					description: 'Monthly expense',
+					date: new Date().toISOString(),
+				})
+			}
+
+			// ステップ2: カテゴリ情報を取得してレポート用に集計
+			const categoriesResponse = await createTestRequest(
+				testProductionApp,
+				'GET',
+				'/api/categories'
+			)
+			const categories = await getResponseJson(categoriesResponse)
+
+			// カテゴリごとの支出を集計
+			const expenseByCategory = new Map<string, number>()
+			for (const tx of testTransactions) {
+				const category = categories.find((cat: unknown) => {
+					return isCategoryResponse(cat) && cat.id === tx.categoryId
+				})
+				if (isCategoryResponse(category)) {
+					const current = expenseByCategory.get(category.name) || 0
+					expenseByCategory.set(category.name, current + tx.amount)
+				}
+			}
+
+			// 集計結果を確認
+			expect(expenseByCategory.get('食費')).toBe(8000)
+			expect(expenseByCategory.get('交通費')).toBe(10000)
+			expect(expenseByCategory.get('娯楽')).toBe(8000)
+
+			// 合計を動的に計算
+			const totalExpense = testTransactions.reduce((sum, tx) => sum + tx.amount, 0)
+			expect(totalExpense).toBe(26000)
+		})
+
+		it('ユーザーストーリー: サブスクリプションをカテゴリ別に管理する', async () => {
+			// ステップ1: システム関係費カテゴリを取得
+			const categoriesResponse = await createTestRequest(
+				testProductionApp,
+				'GET',
+				'/api/categories'
+			)
+			const categories = await getResponseJson(categoriesResponse)
+
+			const systemCategory = categories.find((cat: unknown) => {
+				return isCategoryResponse(cat) && cat.name === 'システム関係費'
+			})
+			expect(systemCategory).toBeDefined()
+
+			// ステップ2: サブスクリプションを登録
+			if (isCategoryResponse(systemCategory)) {
+				await db.insert(subscriptions).values({
+					name: 'Cloud Service',
+					amount: 2000,
+					billingCycle: 'monthly',
+					nextBillingDate: new Date(Date.now() + 30 * 24 * 60 * 60 * 1000).toISOString(),
+					categoryId: systemCategory.id,
+					description: 'クラウドサービス月額',
+					isActive: true,
+				})
+
+				// ステップ3: 登録したサブスクリプションのカテゴリが正しいことを確認
+				const savedSubscriptions = await db
+					.select()
+					.from(subscriptions)
+					.where(eq(subscriptions.categoryId, systemCategory.id))
+
+				expect(savedSubscriptions.length).toBeGreaterThan(0)
+				expect(savedSubscriptions[0].categoryId).toBe(systemCategory.id)
+			}
+		})
+	})
+
+	describe('ビジネス要件: カテゴリは固定で変更不可', () => {
+		it('should enforce immutable categories business rule', async () => {
+			// ビジネス要件: 新しいビジネスカテゴリの追加は不可
 			const newBusinessCategory = {
 				name: '新規事業費',
 				type: 'expense',
-				color: '#123456',
+				color: '#FF5733',
 			}
 			const createResponse = await createTestRequest(
 				testProductionApp,
@@ -763,312 +814,86 @@
 				'/api/categories',
 				newBusinessCategory
 			)
-			expect(createResponse.status).toBe(405)
-
-			// 2. カテゴリ名の変更を試みる - ユーザーの好みに合わせた変更も不可
-			const renameRequest = {
-				name: '飲食費', // 「食費」を「飲食費」に変更しようとする
-			}
-			const updateResponse = await createTestRequest(
+			await expectMethodNotAllowed(createResponse, 'Categories are fixed and cannot be created')
+
+			// ビジネス要件: 既存カテゴリの名前変更は不可
+			const renameResponse = await createTestRequest(
 				testProductionApp,
 				'PUT',
-				'/api/categories/2', // 食費のID
-				renameRequest
-			)
-			expect(updateResponse.status).toBe(405)
-
-			// 3. カテゴリの削除を試みる - 使わなくなったカテゴリも削除不可
+				`/api/categories/${getCategoryIdByName('食費')}`,
+				{ name: '飲食費' }
+			)
+			await expectMethodNotAllowed(renameResponse, 'Categories are fixed and cannot be updated')
+
+			// ビジネス要件: 未使用カテゴリの削除も不可
 			const deleteResponse = await createTestRequest(
 				testProductionApp,
 				'DELETE',
-				'/api/categories/8' // 書籍代のID
-			)
-			expect(deleteResponse.status).toBe(405)
-
-			// 4. ビジネス要件の確認：固定カテゴリによる一貫性の担保
-			const categoriesResponse = await createTestRequest(
-				testProductionApp,
-				'GET',
-				'/api/categories'
-			)
-			const categories = await getResponseJson(categoriesResponse)
-
-			// すべてのカテゴリが設定ファイルと完全に一致することを確認
-			expect(categories.length).toBe(ALL_CATEGORIES.length)
-			expect(categories.every((cat: unknown) => isCategoryResponse(cat))).toBe(true)
-		})
-
-		it('should rollback partial updates in bulk operations', async () => {
-			// 複数のカテゴリ更新を同時に試みる（すべて失敗するはず）
-			const bulkUpdates = ALL_CATEGORIES.slice(0, 5).map((cat) => ({
-				id: cat.numericId,
-				data: { name: `Updated ${cat.name}`, color: '#000000' },
-			}))
-
-			// 各更新リクエストを送信
-			const updatePromises = bulkUpdates.map((update) =>
-				createTestRequest(testProductionApp, 'PUT', `/api/categories/${update.id}`, update.data)
-			)
-
-			const responses = await Promise.all(updatePromises)
-
-			// すべての更新が拒否されることを確認
-			responses.forEach((response) => {
-				expect(response.status).toBe(405)
-			})
-
-			// 元のデータが保持されていることを確認
-			const verifyResponse = await createTestRequest(testProductionApp, 'GET', '/api/categories')
-			const verifyData = await getResponseJson(verifyResponse)
-
-			// 設定ファイルのデータと一致することを確認
-			verifyData.forEach((cat: { id: number; name: string }, index: number) => {
-				const configCat = ALL_CATEGORIES[index]
-				expect(cat.id).toBe(configCat.numericId)
-				expect(cat.name).toBe(configCat.name)
-			})
-		})
-	})
-
-	describe('Real-world Business Scenarios', () => {
-		it('ユーザーストーリー: 日常の支出を記録する', async () => {
-			// シナリオ: ユーザーがランチ代を記録したい
-
-			// 1. 支出カテゴリ一覧を取得して食費カテゴリを探す
-			const categoriesResponse = await createTestRequest(
-				testProductionApp,
-				'GET',
-				'/api/categories'
-			)
-			expect(categoriesResponse.status).toBe(200)
-
-			const categories = await getResponseJson(categoriesResponse)
-			const foodCategory = categories.find((cat: unknown) => {
-				if (!isCategoryResponse(cat)) return false
-				return cat.name === '食費' && cat.type === 'expense'
-			})
-
-			expect(foodCategory).toBeDefined()
-			expect(foodCategory.color).toBe('#FF6B6B') // 食費の色が正しいことを確認
-
-			// 2. 食費カテゴリでランチ代を記録
-			await db.insert(transactions).values({
-				amount: 1200,
-				type: 'expense',
-				categoryId: foodCategory.id,
-				description: 'ランチ（定食屋）',
-				date: new Date().toISOString(),
-			})
-
-			// 3. 記録した取引が正しいカテゴリに紐付いていることを確認
-			const [transaction] = await db.select().from(transactions).limit(1)
-			expect(transaction.categoryId).toBe(foodCategory.id)
-			expect(transaction.amount).toBe(1200)
-		})
-
-		it('ユーザーストーリー: 月次支出レポートを確認する', async () => {
-			// シナリオ: ユーザーが今月の支出をカテゴリ別に確認したい
-
-			// 1. 今月の様々な支出を記録（リアルなシナリオ）
-			const currentMonth = new Date()
-			const testTransactions = [
-				// 食費関連
-				{ category: 'food', amount: 1200, description: 'ランチ（1日目）' },
-				{ category: 'food', amount: 3500, description: 'スーパーでの買い物' },
-				{ category: 'food', amount: 2800, description: '外食（ディナー）' },
-				// 交通費
-				{ category: 'transportation', amount: 220, description: '電車代（通勤）' },
-				{ category: 'transportation', amount: 1500, description: 'タクシー代' },
-				// システム関係費
-				{ category: 'system_fee', amount: 1000, description: 'GitHub Pro' },
-				{ category: 'system_fee', amount: 500, description: 'ドメイン更新' },
-				// 収入
-				{ category: 'salary', amount: 300000, description: '月給', type: 'income' as const },
-			]
-
-			// カテゴリ設定を取得
-			for (const tx of testTransactions) {
-				const category = getCategoryById(tx.category)
-				if (!category) {
-					throw new Error(`Category ${tx.category} not found`)
-				}
-
-				await db.insert(transactions).values({
-					amount: tx.amount,
-					type: tx.type || 'expense',
-					categoryId: category.numericId,
-					description: tx.description,
-					date: currentMonth.toISOString(),
-				})
-			}
-
-			// 2. カテゴリ情報を取得して集計準備
-			const categoriesResponse = await createTestRequest(
-				testProductionApp,
-				'GET',
-				'/api/categories'
-			)
-			expect(categoriesResponse.status).toBe(200)
-			await getResponseJson(categoriesResponse) // カテゴリ情報の取得確認
-
-			// 3. カテゴリ別の集計を確認
-			const allTransactions = await db.select().from(transactions)
-			const categoryTotals = new Map<number, number>()
-
-			allTransactions.forEach((tx) => {
-				if (tx.categoryId && tx.type === 'expense') {
-					const current = categoryTotals.get(tx.categoryId) || 0
-					categoryTotals.set(tx.categoryId, current + tx.amount)
-				}
-			})
-
-			// 4. 集計結果の検証（動的に計算）
-			const foodCategory = getCategoryById('food')!
-			const transportCategory = getCategoryById('transportation')!
-			const systemFeeCategory = getCategoryById('system_fee')!
-
-			// 期待値を動的に計算
-			const expectedFoodTotal = testTransactions
-				.filter((tx) => tx.category === 'food')
-				.reduce((sum, tx) => sum + tx.amount, 0)
-			const expectedTransportTotal = testTransactions
-				.filter((tx) => tx.category === 'transportation')
-				.reduce((sum, tx) => sum + tx.amount, 0)
-			const expectedSystemFeeTotal = testTransactions
-				.filter((tx) => tx.category === 'system_fee')
-				.reduce((sum, tx) => sum + tx.amount, 0)
-
-			expect(categoryTotals.get(foodCategory.numericId)).toBe(expectedFoodTotal) // 食費合計
-			expect(categoryTotals.get(transportCategory.numericId)).toBe(expectedTransportTotal) // 交通費合計
-			expect(categoryTotals.get(systemFeeCategory.numericId)).toBe(expectedSystemFeeTotal) // システム関係費合計
-		})
-
-		it('ユーザーストーリー: サブスクリプションをカテゴリ別に管理する', async () => {
-			// シナリオ: ユーザーが複数のサブスクリプションをカテゴリ別に整理したい
-
-			// 1. カテゴリ一覧を取得
-			const categoriesResponse = await createTestRequest(
-				testProductionApp,
-				'GET',
-				'/api/categories'
-			)
-			const categories = await getResponseJson(categoriesResponse)
-
-			// 2. システム関係費カテゴリを検索
-			const systemFeeCategory = categories.find((cat: unknown) => {
-				if (!isCategoryResponse(cat)) return false
-				return cat.name === 'システム関係費'
-			})
-
-			expect(systemFeeCategory).toBeDefined()
-			expect(systemFeeCategory.type).toBe('expense')
-
-			// 3. 複数のサブスクリプションを登録
-			const subscriptionServices = [
-				{ name: 'GitHub Pro', amount: 1000, billingCycle: 'monthly' },
-				{ name: 'AWS', amount: 3000, billingCycle: 'monthly' },
-				{ name: 'Vercel Pro', amount: 2000, billingCycle: 'monthly' },
-			]
-
-			for (const service of subscriptionServices) {
-				await db.insert(subscriptions).values({
-					name: service.name,
-					amount: service.amount,
-					billingCycle: service.billingCycle as 'monthly',
-					categoryId: systemFeeCategory.id,
-					nextBillingDate: new Date().toISOString(),
-					isActive: true,
-					description: `${service.name}の月額プラン`,
-				})
-			}
-
-			// 4. 登録したサブスクリプションがすべて正しいカテゴリに紐付いていることを確認
-			const allSubscriptions = await db.select().from(subscriptions)
-			expect(allSubscriptions.length).toBe(3)
-
-			allSubscriptions.forEach((sub) => {
-				expect(sub.categoryId).toBe(systemFeeCategory.id)
-				expect(sub.isActive).toBe(true)
-			})
-
-			// 5. 月額費用の合計を計算（動的）
-			const totalMonthlyCost = allSubscriptions.reduce((sum, sub) => sum + sub.amount, 0)
-			const expectedTotal = subscriptionServices.reduce((sum, service) => sum + service.amount, 0)
-			expect(totalMonthlyCost).toBe(expectedTotal) // 合計月額費用
-		})
-
-		it('エラーハンドリング: サブスクリプション登録時のカテゴリ不整合', async () => {
-			// シナリオ: 不適切なカテゴリでサブスクリプションを登録しようとする
-			try {
-				// 収入カテゴリにサブスクリプションを登録しようとする（ビジネスルール違反）
-				const incomeCategory = getCategoryById('salary')!
-
-				await db.insert(subscriptions).values({
+				`/api/categories/${getCategoryIdByName('その他')}`
+			)
+			await expectMethodNotAllowed(deleteResponse, 'Categories are fixed and cannot be deleted')
+
+			// ビジネス要件: カテゴリマスタは常に一定
+			const checkResponse = await createTestRequest(testProductionApp, 'GET', '/api/categories')
+			const finalCategories = await getResponseJson(checkResponse)
+			expect(finalCategories.length).toBe(ALL_CATEGORIES.length)
+		})
+	})
+
+	describe('エラーハンドリング: サブスクリプション登録時のカテゴリ不整合', () => {
+		it('should handle invalid category type for subscriptions', async () => {
+			// 収入カテゴリIDでサブスクリプションを作成しようとする
+			const salaryCategory = getCategoryByName('給与')!
+
+			// サブスクリプションは支出カテゴリのみ許可されるべき
+			await expect(
+				db.insert(subscriptions).values({
 					name: 'Invalid Subscription',
 					amount: 1000,
 					billingCycle: 'monthly',
-					categoryId: incomeCategory.numericId, // 収入カテゴリは不適切
 					nextBillingDate: new Date().toISOString(),
+					categoryId: salaryCategory.numericId, // 収入カテゴリID
+					description: 'This should fail',
 					isActive: true,
-					description: 'This should fail',
 				})
-
-				// ビジネスルール: サブスクリプションは支出カテゴリのみ
-				const result = await db
-					.select()
-					.from(subscriptions)
-					.where(eq(subscriptions.categoryId, incomeCategory.numericId))
-
-				// 実際のアプリケーションではバリデーションエラーになるべき
-				// ここではデータベースレベルでの動作を確認
-				if (result.length > 0) {
-					// カテゴリタイプの検証
-					const category = getCategoryById('salary')!
-					expect(category.type).toBe('income')
-					// サブスクリプションは支出のみという前提を確認
-					console.warn('警告: 収入カテゴリにサブスクリプションが登録されました')
-				}
-			} catch (error) {
-				// エラーが発生した場合の処理
-				expect(error).toBeDefined()
-				console.log('期待通りのエラー:', error)
-			}
-		})
-
-		it('エラーハンドリング: サブスクリプションの無効な更新', async () => {
-			// シナリオ: アクティブなサブスクリプションのカテゴリを無効に変更しようとする
-			const systemFeeCategory = getCategoryById('system_fee')!
-
-			// 正常なサブスクリプションを作成
-			const [subscription] = await db
-				.insert(subscriptions)
-				.values({
-					name: 'Active Service',
-					amount: 2000,
-					billingCycle: 'monthly',
-					categoryId: systemFeeCategory.numericId,
-					nextBillingDate: new Date().toISOString(),
-					isActive: true,
-					description: 'アクティブなサービス',
-				})
-				.returning()
-
-			// カテゴリの変更を試みる（APIレベルでは405エラー）
-			const updateResponse = await createTestRequest(
+			).resolves.not.toThrow() // DBレベルでは制約がないため、アプリケーション層で検証が必要
+		})
+	})
+
+	describe('エラーハンドリング: サブスクリプションの無効な更新', () => {
+		it('should handle category modification attempts gracefully', async () => {
+			// サブスクリプションを作成
+			const systemCategory = getCategoryByName('システム関係費')!
+			await db.insert(subscriptions).values({
+				name: 'Test Service',
+				amount: 3000,
+				billingCycle: 'monthly',
+				nextBillingDate: new Date().toISOString(),
+				categoryId: systemCategory.numericId,
+				description: 'Test',
+				isActive: true,
+			})
+
+			// カテゴリの変更を試みる（失敗するはず）
+			const response = await createTestRequest(
 				testProductionApp,
 				'PUT',
-				`/api/categories/${systemFeeCategory.numericId}`,
-				{ name: 'Modified Category' }
-			)
-			expect(updateResponse.status).toBe(405)
-
-			// サブスクリプションが影響を受けていないことを確認
-			const [unchangedSub] = await db
-				.select()
-				.from(subscriptions)
-				.where(eq(subscriptions.id, subscription.id))
-			expect(unchangedSub.categoryId).toBe(systemFeeCategory.numericId)
-			expect(unchangedSub.isActive).toBe(true)
+				`/api/categories/${systemCategory.numericId}`,
+				{ name: 'Modified System Fee' }
+			)
+
+			await expectMethodNotAllowed(response, 'Categories are fixed and cannot be updated')
+
+			// カテゴリが変更されていないことを確認
+			const checkResponse = await createTestRequest(testProductionApp, 'GET', '/api/categories')
+			const categories = await getResponseJson(checkResponse)
+			const unchangedCategory = categories.find((cat: unknown) => {
+				return isCategoryResponse(cat) && cat.id === systemCategory.numericId
+			})
+
+			if (isCategoryResponse(unchangedCategory)) {
+				expect(unchangedCategory.name).toBe(systemCategory.name)
+			}
 		})
 	})
 })